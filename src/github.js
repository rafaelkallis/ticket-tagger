/**
 * @license Ticket Tagger automatically predicts and labels issue types.
 * Copyright (C) 2018,2019,2020  Rafael Kallis
 *
 * This program is free software: you can redistribute it and/or modify
 * it under the terms of the GNU General Public License as published by
 * the Free Software Foundation, either version 3 of the License, or
 * (at your option) any later version.
 *
 * This program is distributed in the hope that it will be useful,
 * but WITHOUT ANY WARRANTY; without even the implied warranty of
 * MERCHANTABILITY or FITNESS FOR A PARTICULAR PURPOSE.  See the
 * GNU General Public License for more details.
 *
 * You should have received a copy of the GNU General Public License
 * along with this program.  If not, see <https://www.gnu.org/licenses/>.
 *
 * @file github.js
 * @author Rafael Kallis <rk@rafaelkallis.com>
 */

"use strict";

<<<<<<< HEAD
const config = require("./config");
const crypto = require("crypto");
=======
>>>>>>> 346c0f58
const jwt = require("jsonwebtoken");
const fetch = require("node-fetch");
const yaml = require("yaml");
const Joi = require("joi");

<<<<<<< HEAD
/**
 * Signs the payload using the secret.
 * Used for github payload verification.
 *
 * @param {String} opts.payload - The payload to sign.
 * @param {String} opts.secret - The secret used for signing.
 * @returns {String} The payload signature
 */
function sign({ payload, secret, algorithm = "sha256" }) {
  const digest = crypto
    .createHmac(algorithm, secret)
    .update(payload)
    .digest("hex");
  return `${algorithm}=${digest}`;
}

exports.sign = sign;

exports.verifySignature = ({ payload, secret, signature }) =>
  sign({ payload, secret }) === signature;

exports.setLabels = async ({ repository, issue, labels, accessToken }) => {
  return await fetch(`${repository}/issues/${issue}/labels`, {
    method: "PUT",
    headers: {
      Authorization: `token ${accessToken}`,
      "User-Agent": "Ticket-Tagger",
      "Content-Type": "application/json",
      Accept: "application/vnd.github.v3+json",
    },
    body: JSON.stringify({ labels }),
  });
};

const repositoryConfigSchema = Joi.object({
  version: Joi.number().allow(3),
  labels: Joi.object().pattern(
    Joi.string().valid("bug", "enhancement", "question"),
    {
      text: Joi.string().length(50),
    }
  ),
});
exports.getRepositoryConfig = async ({ repository, accessToken }) => {
  const url = `${repository}/contents/${config.CONFIG_FILE_PATH}`;
  const response = await fetch(url, {
    method: "GET",
    headers: {
      Authorization: `token ${accessToken}`,
      "User-Agent": "Ticket-Tagger",
      Accept: "application/vnd.github.v3+json",
    },
  });
  if (!response.ok) {
    return {};
  }
  const body = await response.json();
  const repositoryConfigYaml = Buffer.from(body.content, "base64").toString(
    "utf8"
  );
  let repositoryConfig;
  try {
    repositoryConfig = yaml.parse(repositoryConfigYaml);
  } catch (err) {
    return {};
  }
  if (repositoryConfigSchema.validate(repositoryConfig).error) {
    return {};
  }
  return repositoryConfig;
};

exports.createAccessToken = async ({ installationId }) => {
  const response = await fetch(
    `https://api.github.com/app/installations/${installationId}/access_tokens`,
    {
      method: "POST",
=======
class GitHubClient {
  constructor({ config }) {
    this.config = config;
  }

  async setLabels({ labels, issue, accessToken }) {
    await fetch(issue + "/labels", {
      method: "PUT",
>>>>>>> 346c0f58
      headers: {
        Authorization: `token ${accessToken}`,
        "User-Agent": "Ticket-Tagger",
        "Content-Type": "application/json",
        Accept: "application/vnd.github.v3+json",
      },
      body: JSON.stringify({ labels }),
    });
  }

  async getAccessToken({ installationId }) {
    const response = await fetch(
      `https://api.github.com/app/installations/${installationId}/access_tokens`,
      {
        method: "POST",
        headers: {
          Authorization: `Bearer ${this.makeJwt()}`,
          "User-Agent": "Ticket-Tagger",
          "Content-Type": "application/json",
          Accept: "application/vnd.github.v3+json",
        },
      }
    );
    const { token } = await response.json();
    return token;
  }

  /**
   * Creates a new JWT for authorizing ticket-tagger.
   * Used for requesting installation specific access tokens.
   *
   * @returns {String} A ticket-tagger JWT
   */
  makeJwt() {
    const iat = (Date.now() / 1000) | 0;
    const exp = iat + 30;
    const iss = this.config.GITHUB_APP_ID;
    return jwt.sign({ iat, exp, iss }, this.config.GITHUB_CERT, {
      algorithm: "RS256",
    });
  }
}

module.exports = new GitHubClient({ config });<|MERGE_RESOLUTION|>--- conflicted
+++ resolved
@@ -21,50 +21,11 @@
 
 "use strict";
 
-<<<<<<< HEAD
-const config = require("./config");
-const crypto = require("crypto");
-=======
->>>>>>> 346c0f58
 const jwt = require("jsonwebtoken");
 const fetch = require("node-fetch");
 const yaml = require("yaml");
 const Joi = require("joi");
-
-<<<<<<< HEAD
-/**
- * Signs the payload using the secret.
- * Used for github payload verification.
- *
- * @param {String} opts.payload - The payload to sign.
- * @param {String} opts.secret - The secret used for signing.
- * @returns {String} The payload signature
- */
-function sign({ payload, secret, algorithm = "sha256" }) {
-  const digest = crypto
-    .createHmac(algorithm, secret)
-    .update(payload)
-    .digest("hex");
-  return `${algorithm}=${digest}`;
-}
-
-exports.sign = sign;
-
-exports.verifySignature = ({ payload, secret, signature }) =>
-  sign({ payload, secret }) === signature;
-
-exports.setLabels = async ({ repository, issue, labels, accessToken }) => {
-  return await fetch(`${repository}/issues/${issue}/labels`, {
-    method: "PUT",
-    headers: {
-      Authorization: `token ${accessToken}`,
-      "User-Agent": "Ticket-Tagger",
-      "Content-Type": "application/json",
-      Accept: "application/vnd.github.v3+json",
-    },
-    body: JSON.stringify({ labels }),
-  });
-};
+const config = require("./config");
 
 const repositoryConfigSchema = Joi.object({
   version: Joi.number().allow(3),
@@ -75,50 +36,19 @@
     }
   ),
 });
-exports.getRepositoryConfig = async ({ repository, accessToken }) => {
-  const url = `${repository}/contents/${config.CONFIG_FILE_PATH}`;
-  const response = await fetch(url, {
-    method: "GET",
-    headers: {
-      Authorization: `token ${accessToken}`,
-      "User-Agent": "Ticket-Tagger",
-      Accept: "application/vnd.github.v3+json",
-    },
-  });
-  if (!response.ok) {
-    return {};
-  }
-  const body = await response.json();
-  const repositoryConfigYaml = Buffer.from(body.content, "base64").toString(
-    "utf8"
-  );
-  let repositoryConfig;
-  try {
-    repositoryConfig = yaml.parse(repositoryConfigYaml);
-  } catch (err) {
-    return {};
-  }
-  if (repositoryConfigSchema.validate(repositoryConfig).error) {
-    return {};
-  }
-  return repositoryConfig;
-};
 
-exports.createAccessToken = async ({ installationId }) => {
-  const response = await fetch(
-    `https://api.github.com/app/installations/${installationId}/access_tokens`,
-    {
-      method: "POST",
-=======
 class GitHubClient {
   constructor({ config }) {
     this.config = config;
   }
 
-  async setLabels({ labels, issue, accessToken }) {
-    await fetch(issue + "/labels", {
+  /**
+   * Set the issue's labels.
+   * @see https://docs.github.com/en/rest/reference/issues#update-an-issue
+   */
+  async setLabels({ repository, issue, labels, accessToken }) {
+    return await fetch(`${repository}/issues/${issue}/labels`, {
       method: "PUT",
->>>>>>> 346c0f58
       headers: {
         Authorization: `token ${accessToken}`,
         "User-Agent": "Ticket-Tagger",
@@ -129,7 +59,44 @@
     });
   }
 
-  async getAccessToken({ installationId }) {
+  /**
+   * Get the repository's tickettager config.
+   * @see https://docs.github.com/en/rest/reference/repos#get-repository-content
+   */
+  async getRepositoryConfig({ repository, accessToken }) {
+    const url = `${repository}/contents/${this.config.CONFIG_FILE_PATH}`;
+    const response = await fetch(url, {
+      method: "GET",
+      headers: {
+        Authorization: `token ${accessToken}`,
+        "User-Agent": "Ticket-Tagger",
+        Accept: "application/vnd.github.v3+json",
+      },
+    });
+    if (!response.ok) {
+      return {};
+    }
+    const body = await response.json();
+    const repositoryConfigYaml = Buffer.from(body.content, "base64").toString(
+      "utf8"
+    );
+    let repositoryConfig;
+    try {
+      repositoryConfig = yaml.parse(repositoryConfigYaml);
+    } catch (err) {
+      return {};
+    }
+    if (repositoryConfigSchema.validate(repositoryConfig).error) {
+      return {};
+    }
+    return repositoryConfig;
+  }
+
+  /**
+   * Create an installation access token.
+   * @see https://docs.github.com/en/rest/reference/apps#create-an-installation-access-token-for-an-app
+   */
+  async createAccessToken({ installationId }) {
     const response = await fetch(
       `https://api.github.com/app/installations/${installationId}/access_tokens`,
       {
@@ -149,6 +116,7 @@
   /**
    * Creates a new JWT for authorizing ticket-tagger.
    * Used for requesting installation specific access tokens.
+   * @see https://docs.github.com/en/developers/apps/authenticating-with-github-apps#authenticating-as-a-github-app
    *
    * @returns {String} A ticket-tagger JWT
    */
